<project xmlns="http://maven.apache.org/POM/4.0.0" xmlns:xsi="http://www.w3.org/2001/XMLSchema-instance" xsi:schemaLocation="http://maven.apache.org/POM/4.0.0 http://maven.apache.org/xsd/maven-4.0.0.xsd">
    <modelVersion>4.0.0</modelVersion>

    <groupId>org.redisson</groupId>
    <artifactId>redisson-parent</artifactId>
<<<<<<< HEAD
    <version>3.6.6-SNAPSHOT</version>
=======
    <version>2.11.6-SNAPSHOT</version>
>>>>>>> 3fd1015f
    <packaging>pom</packaging>

    <name>Redisson</name>
    <description>Redis based In-Memory Data Grid for Java</description>
    <inceptionYear>2014</inceptionYear>
    <url>http://redisson.org</url>

    <organization>
       <name>The Redisson Project</name>
       <url>http://redisson.org/</url>
    </organization>

    <properties>
        <maven.test.skip>true</maven.test.skip>
        <source.version>1.8</source.version>
        <test.source.version>1.8</test.source.version>
        <project.build.sourceEncoding>UTF-8</project.build.sourceEncoding>
    </properties>

    <scm>
        <url>scm:git:git@github.com:redisson/redisson.git</url>
        <connection>scm:git:git@github.com:redisson/redisson.git</connection>
        <developerConnection>scm:git:git@github.com:redisson/redisson.git</developerConnection>
        <tag>HEAD</tag>
    </scm>

    <prerequisites>
        <maven>3.0.5</maven>
    </prerequisites>

    <licenses>
        <license>
            <name>Apache v2</name>
            <url>http://www.apache.org/licenses/LICENSE-2.0.html</url>
            <distribution>manual</distribution>
        </license>
    </licenses>

    <developers>
        <developer>
            <id>mrniko</id>
            <name>Nikita Koksharov</name>
            <email>nkoksharov@redisson.org</email>
            <roles>
                <role>Architect</role>
                <role>Developer</role>
            </roles>
            <timezone>+4</timezone>
        </developer>
    </developers>

    <modules>
        <module>redisson</module>
        <module>redisson-all</module>
        <module>redisson-tomcat</module>
    </modules>

    <profiles>
        <profile>
            <id>release-sign-artifacts</id>
            <activation>
                <property>
                    <name>performRelease</name>
                    <value>true</value>
                </property>
            </activation>
            <build>
                <plugins>
                    <plugin>
                        <groupId>org.apache.maven.plugins</groupId>
                        <artifactId>maven-source-plugin</artifactId>
                        <version>3.0.1</version>
                        <executions>
                          <execution>
                            <id>attach-sources</id>
                            <goals>
                              <goal>jar-no-fork</goal>
                            </goals>
                            <configuration>
                              <archive>
                                <manifest>
                                  <addDefaultImplementationEntries>true</addDefaultImplementationEntries>
                                  <addDefaultSpecificationEntries>true</addDefaultSpecificationEntries>
                                </manifest>
                                <manifestEntries>
                                  <Implementation-Build>${implementation.build}</Implementation-Build>
                                  <Implementation-Build-Date>${maven.build.timestamp}</Implementation-Build-Date>
                                  <X-Compile-Source-JDK>${javac.src.version}</X-Compile-Source-JDK>
                                  <X-Compile-Target-JDK>${javac.target.version}</X-Compile-Target-JDK>
                                </manifestEntries>
                              </archive>
                            </configuration>
                          </execution>
                        </executions>
                    </plugin>
                    <plugin>
                        <groupId>org.apache.maven.plugins</groupId>
                        <artifactId>maven-gpg-plugin</artifactId>
                        <version>1.6</version>
                        <executions>
                            <execution>
                                <id>sign-artifacts</id>
                                <phase>verify</phase>
                                <goals>
                                    <goal>sign</goal>
                                </goals>
                            </execution>
                        </executions>
                    </plugin>
                    <plugin>
                        <groupId>net.ju-n.maven.plugins</groupId>
                        <artifactId>checksum-maven-plugin</artifactId>
                        <version>1.3</version>
                    </plugin>
                </plugins>
            </build>
        </profile>
        <profile>
            <id>unit-test</id>
            <properties>
                <maven.test.skip>false</maven.test.skip>
            </properties>
        </profile>
    </profiles>

    <dependencyManagement>
        <dependencies>
            <dependency>
                <groupId>io.netty</groupId>
                <artifactId>netty-bom</artifactId>
                <version>4.1.23.Final</version>
                <type>pom</type>
                <scope>import</scope>
            </dependency>
        </dependencies>
    </dependencyManagement>

  <build>
      <directory>target</directory>
      <outputDirectory>${basedir}/target/classes</outputDirectory>
      <finalName>${project.artifactId}-${project.version}</finalName>
      <testOutputDirectory>${basedir}/target/test-classes</testOutputDirectory>
      <sourceDirectory>${basedir}/src/main/java</sourceDirectory>
      <testSourceDirectory>${basedir}/src/test/java</testSourceDirectory>
      <pluginManagement>
        <plugins>	
          <plugin>
            <groupId>org.apache.maven.plugins</groupId>
            <artifactId>maven-release-plugin</artifactId>
            <version>2.5.3</version>
            <dependencies>
              <dependency>
                <groupId>org.apache.maven.scm</groupId>
                <artifactId>maven-scm-provider-gitexe</artifactId>
                <version>1.9.5</version>
              </dependency>
            </dependencies>
          </plugin>
        </plugins>
      </pluginManagement>
  </build>

</project><|MERGE_RESOLUTION|>--- conflicted
+++ resolved
@@ -3,11 +3,7 @@
 
     <groupId>org.redisson</groupId>
     <artifactId>redisson-parent</artifactId>
-<<<<<<< HEAD
     <version>3.6.6-SNAPSHOT</version>
-=======
-    <version>2.11.6-SNAPSHOT</version>
->>>>>>> 3fd1015f
     <packaging>pom</packaging>
 
     <name>Redisson</name>
