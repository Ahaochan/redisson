--- conflicted
+++ resolved
@@ -15,16 +15,7 @@
  */
 package org.redisson.reactive;
 
-<<<<<<< HEAD
-import java.util.Set;
-import java.util.function.Supplier;
-
-import org.reactivestreams.Publisher;
-import org.redisson.RedissonSetMultimap;
-import org.redisson.api.RFuture;
-=======
 import org.redisson.RedissonListMultimap;
->>>>>>> 3456aa1d
 import org.redisson.api.RSet;
 import org.redisson.api.RSetMultimap;
 import org.redisson.api.RSetReactive;
@@ -56,4 +47,4 @@
         return new RedissonSetReactive<V>(instance.getCodec(), commandExecutor, set.getName(), set);
     }
 
-}+            }